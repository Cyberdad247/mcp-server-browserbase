--- conflicted
+++ resolved
@@ -1,16 +1,6 @@
 #!/usr/bin/env node
 
 import { StdioServerTransport } from "@modelcontextprotocol/sdk/server/stdio.js";
-<<<<<<< HEAD
-import { createServer } from "./server.js";
-import { ensureLogDirectory, registerExitHandlers, scheduleLogRotation, setupLogRotation } from "./logging.js";
-
-// Run setup for logging
-ensureLogDirectory();
-setupLogRotation();
-scheduleLogRotation();
-registerExitHandlers();
-=======
 import {
   CallToolRequestSchema,
   ListToolsRequestSchema,
@@ -600,7 +590,6 @@
     };
   }
 });
->>>>>>> c3969c3c
 
 server.setRequestHandler(ReadResourceRequestSchema, async (request) => {
   const uri = request.params.uri.toString();
